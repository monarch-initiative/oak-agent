<<<<<<< HEAD
# Aurelian: Agentic Universal Research Engine for Literature, Integration, Annotation, and Navigation
=======
# Aurelian

## Getting Started

### Prerequisites

Ensure you have the following installed:

- [Poetry](https://python-poetry.org/docs/#installation) (for managing dependencies)
- Python 3.11 or later

### Installation

1. **Clone the repository:**
   ```sh
   git clone https://github.com/monarch-initiative/aurelian.git
   cd aurelian
   ```
2. **Install dependencies:**
   ```sh
   poetry install --extras=gradio
   ```
3. **Verify installation:**
   ```sh
   poetry run aurelian --help
   ```

### Setting up up Logfire

Aurelian uses [Logfire](https://logfire.pydantic.dev/docs/why/) for logging (an observability platform that 
provides logging, tracing, and metrics), which requires 
authentication. If you encounter the following error:

```
No Logfire project credentials found.
You are not authenticated. Please run `logfire auth` to authenticate.
```

Follow these steps:

1. **Authenticate with Logfire:**
   ```sh
   poetry run logfire auth
   ```
2. **(Optional) Set a production token:** If running in a production environment, set the `LOGFIRE_TOKEN` environment variable:
   ```sh
   export LOGFIRE_TOKEN=your_token_here
   ```

### Getting an OpenAI key

In order to use OpenAI models, you'll need an API key. Follow the instructions 
[here](https://platform.openai.com/docs/quickstart). After you have an OpenAI key,
set the environment variable `OPENAI_API_KEY` to this key, for example like this:

```
export OPENAI_API_KEY="your_api_key_here"
```

### Running Aurelian

Once authenticated, you can use Aurelian's CLI:

**Run the mapper tool:**
   ```sh
   poetry run aurelian mapper
   ```

For more details, refer to the project documentation.


### Troubleshooting 

>>>>>>> 0a3e0a85
<|MERGE_RESOLUTION|>--- conflicted
+++ resolved
@@ -1,7 +1,4 @@
-<<<<<<< HEAD
 # Aurelian: Agentic Universal Research Engine for Literature, Integration, Annotation, and Navigation
-=======
-# Aurelian
 
 ## Getting Started
 
@@ -74,4 +71,3 @@
 
 ### Troubleshooting 
 
->>>>>>> 0a3e0a85
