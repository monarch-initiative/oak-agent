--- conflicted
+++ resolved
@@ -1,8 +1,7 @@
 # Phenopacket Agent
 
-<<<<<<< HEAD
 ::: aurelian.agents.phenopackets.phenopackets_agent
-=======
+
 The Phenopacket Agent provides a natural language interface for working with GA4GH Phenopackets, a standard format for sharing disease and phenotype information for genomic medicine. It helps users create, analyze, and interpret phenopackets for rare disease diagnosis and research.
 
 ## Features
@@ -116,5 +115,4 @@
     }
   ]
 }
-```
->>>>>>> 3f0bc96b
+```